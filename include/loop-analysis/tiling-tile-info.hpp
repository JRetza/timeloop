--- conflicted
+++ resolved
@@ -126,15 +126,10 @@
   std::uint64_t max_replication_factor;
   std::uint64_t max_x_expansion;
   std::uint64_t max_y_expansion;
-<<<<<<< HEAD
   /** @brief Per-element fanout to next level. */
   std::uint64_t fanout;
   /** @brief Max range of fanout if distributed multicast is used. */
-  std::uint64_t distributed_fanout;
-=======
-  std::uint64_t fanout;                  // per-element fanout to next-level.
-  //std::uint64_t distributed_fanout;      // max range of fanout if distributed multicast is used.
->>>>>>> 6b41058f
+  //std::uint64_t distributed_fanout;
   bool is_on_storage_boundary;
   bool is_master_spatial;
   bool rmw_first_update;
@@ -174,11 +169,8 @@
     expected_metadata_occupancy = {};
     partition_size = 0;
     access_stats.clear();
-<<<<<<< HEAD
     total_child_accesses = 0;
-=======
     distributed_access_stats.clear();
->>>>>>> 6b41058f
     parent_access_share = 0;
     //distributed_multicast = false;
     content_accesses = 0;
